--- conflicted
+++ resolved
@@ -345,7 +345,6 @@
 OPENAI_API_KEY = os.getenv("OPENAI_API_KEY", "")
 work_q = queue.Queue(maxsize=4)
 WORKER_ALIVE = False
-<<<<<<< HEAD
 INVENTORY_CSV = "inventory.csv"
 
 def _append_embedding(name: str, emb):
@@ -377,7 +376,6 @@
     b = np.array(b)
     denom = (np.linalg.norm(a) * np.linalg.norm(b) + 1e-8)
     return float(np.dot(a, b) / denom)
-=======
 pending_item = None
 
 def _parse_expiry_date(text: str):
@@ -402,7 +400,6 @@
         except Exception:
             continue
     return None
->>>>>>> 99cdee5d
 
 def api_worker():
     global WORKER_ALIVE, pending_item
@@ -448,7 +445,6 @@
             dt_ms = (time.perf_counter() - t0) * 1000
             text = (resp.choices[0].message.content or "").strip()
             print(f"[OpenAI] ({tag}) {dt_ms:.0f} ms -> {text or '<empty>'}")
-<<<<<<< HEAD
             if text:
                 if tag == "check_in":
                     try:
@@ -477,7 +473,6 @@
                             print("[discard] inventory empty")
                     except Exception as e:
                         print(f"[discard][ERROR] {e}")
-=======
             if tag == "discard":
                 canonical_name = text
                 embedding = None
@@ -514,7 +509,6 @@
                     )
                     print(f"[inventory] added {pending_item['display_name']} exp={expiry_ts}")
                     pending_item = None
->>>>>>> 99cdee5d
         except Exception as e:
             print(f"[OpenAI ERROR] tag='{tag}': {type(e).__name__}: {e}")
         finally:
