import time, os, collections, threading, queue, base64, datetime
import numpy as np
import cv2
from picamera2 import Picamera2

# ─────────────────────────────────────────────────────────────────────────────
# EPAPER UI (2.13" mono B/W V4) — PARTIAL-ONLY AFTER BOOT (no flashing)
# ─────────────────────────────────────────────────────────────────────────────
import threading as _thr
from queue import Queue as _Q
try:
    from waveshare_epd import epd2in13_V4 as _EPD   # ✅ mono driver
    from PIL import Image as _Image, ImageDraw as _Draw, ImageFont as _Font
except Exception:
    _EPD = None
    _Image = _Draw = _Font = None

class EpaperUI:
    HARD_REFRESH_PERIOD_S = 0  # set >0 to occasionally scrub ghosting

    def __init__(self):
        self.enabled = (_EPD is not None and _Image is not None)
        self.epd = None
        self.W = self.H = None
        self.font_big = self.font_md = self.font_sm = None
        self.font_italic = None
        self.q = _Q(maxsize=8)
        self.cur_mode = None
        self.last_screen = None

        self.prev = None           # last pushed PIL 1-bit (post-rotation)
        self.rotate_deg = 0
        self.rotate_180 = False
        self._last_hard = 0.0

        if self.enabled:
            self._worker = _thr.Thread(target=self._run, daemon=True)
            self._worker.start()

    # Public
    def show_main(self):            self._post(("main", None))
    def show_mode_prompt(self, m, frac=1.0):
        self.cur_mode = m
        self._post(("mode", (m, frac)))
    def show_captured(self, m, t, frac=1.0):
        self.cur_mode = m
        self._post(("captured", (m, t, frac)))
    def show_expiry_prompt(self):
        self._post(("expiry", None))
    def show_timeout(self):
        self.cur_mode = None
        self._post(("timeout", None))

    # Internals
    def _post(self, msg):
        if not self.enabled: return
        if msg == self.last_screen: return
        try:
            self.q.put_nowait(msg)
            self.last_screen = msg
        except: pass

    def _safe_init(self):
        if self.epd is not None:
            return
        try:
            self.epd = _EPD.EPD()

            # FULL once to clear (unavoidable flash)
            if hasattr(self.epd, "FULL_UPDATE"):
                self.epd.init(self.epd.FULL_UPDATE)
            else:
                self.epd.init()
            try:
                self.epd.Clear(0xFF)
            except Exception:
                pass

            # Geometry
            self.baseW, self.baseH = getattr(self.epd, "width", 0), getattr(self.epd, "height", 0)
            if self.baseH > self.baseW:
                self.W, self.H = self.baseH, self.baseW
                self.rotate_deg = 90
            else:
                self.W, self.H = self.baseW, self.baseH
                self.rotate_deg = 0
            self.rotate_180 = False

            # Fonts
            base = os.path.dirname(os.path.dirname(os.path.realpath(__file__)))
            font1 = os.path.join(base, "font", "Font.ttc")
            italic_fb = "/usr/share/fonts/truetype/dejavu/DejaVuSans-Oblique.ttf"
            regular_fb = "/usr/share/fonts/truetype/dejavu/DejaVuSans.ttf"
            if os.path.exists(font1):
                self.font_big = _Font.truetype(font1, 26)
                self.font_md  = _Font.truetype(font1, 18)
                self.font_sm  = _Font.truetype(font1, 14)
                try:
                    self.font_italic = _Font.truetype(font1, 16)
                except Exception:
                    self.font_italic = _Font.truetype(italic_fb, 16) if os.path.exists(italic_fb) else _Font.truetype(regular_fb, 16)
            else:
                self.font_big = _Font.truetype(regular_fb, 26)
                self.font_md  = _Font.truetype(regular_fb, 18)
                self.font_sm  = _Font.truetype(regular_fb, 14)
                self.font_italic = _Font.truetype(italic_fb, 16) if os.path.exists(italic_fb) else _Font.truetype(regular_fb, 16)

            # Enter PARTIAL and set a white base image
            self._enter_partial_mode()
            white = _Image.new('1', (self.W, self.H), 255)
            white = self._rotate(white)
            try:
                self.epd.displayPartBaseImage(self._buf(white))
            except Exception:
                self.epd.displayPartial(self._buf(white))
            self.prev = white
            self._last_hard = time.time()

        except Exception as e:
            print(f"[EPD] init failed: {e}")
            self.enabled = False

    def _run(self):
        while True:
            msg = self.q.get()
            try:
                self._safe_init()
                if not self.enabled:
                    continue

                # Optional scheduled hard refresh
                if self.HARD_REFRESH_PERIOD_S > 0 and (time.time() - self._last_hard) >= self.HARD_REFRESH_PERIOD_S:
                    self._hard_refresh()

                kind, payload = msg
                if kind == "main":            self._draw_main()
                elif kind == "mode":
                    m, frac = payload
                    self._draw_mode(m, frac)
                elif kind == "captured":
                    m, ok, frac = payload
                    self._draw_captured(m, ok, frac)
                elif kind == "expiry":       self._draw_expiry()
                elif kind == "timeout":       self._draw_main()
            except Exception as e:
                print(f"[EPD] worker error: {e}")
            finally:
                self.q.task_done()

    # Low-level helpers
    def _new_layer(self):
        img = _Image.new('1', (self.W, self.H), 255)
        d   = _Draw.Draw(img)
        return img, d

    def _rotate(self, img):
        if self.rotate_deg in (90, 270):
            img = img.rotate(self.rotate_deg, expand=True)
        elif self.rotate_deg == 180:
            img = img.rotate(180)
        if self.rotate_180:
            img = img.rotate(180)
        return img

    def _buf(self, img):
        return self.epd.getbuffer(img)

    def _enter_partial_mode(self):
        try:
            if hasattr(self.epd, "PART_UPDATE"):
                self.epd.init(self.epd.PART_UPDATE)
            elif hasattr(self.epd, "init_fast"):
                self.epd.init_fast()
            else:
                if   hasattr(self.epd, "Init_Partial"):  self.epd.Init_Partial()
                elif hasattr(self.epd, "init_Partial"):  self.epd.init_Partial()
                else:                                     self.epd.init()
        except Exception as e:
            print(f"[EPD] enter PART_UPDATE failed: {e}")

    def _push_partial(self, img):
        out = self._rotate(img)
        if self.prev is not None:
            try:
                if out.tobytes() == self.prev.tobytes():
                    return
            except Exception:
                pass
        try:
            if hasattr(self.epd, "displayPartial"):
                self.epd.displayPartial(self._buf(out))
            elif hasattr(self.epd, "display_Partial"):
                self.epd.display_Partial(self._buf(out))
            else:
                self.epd.display(self._buf(out))
        except Exception as e:
            print(f"[EPD] partial draw failed: {e}")
        self.prev = out

    def _hard_refresh(self):
        try:
            if hasattr(self.epd, "FULL_UPDATE"):
                self.epd.init(self.epd.FULL_UPDATE)
            else:
                self.epd.init()
            white = _Image.new('1', (self.W, self.H), 255)
            white = self._rotate(white)
            self.epd.display(self._buf(white))
            try:
                self.epd.Clear(0xFF)
            except Exception:
                pass
            self._enter_partial_mode()
            try:
                self.epd.displayPartBaseImage(self._buf(white))
            except Exception:
                self.epd.displayPartial(self._buf(white))
            self.prev = white
            self._last_hard = time.time()
        except Exception as e:
            print(f"[EPD] hard refresh failed: {e}")

    # Utility: centered label
    def _centered_text(self, d, y, text, font):
        bbox = d.textbbox((0, 0), text, font=font)
        tw = bbox[2] - bbox[0]
        th = bbox[3] - bbox[1]
        x = (self.W - tw) // 2
        d.text((x, y), text, font=font, fill=0)
        return (x, y, x + tw, y + th)

    # Screens
    def _draw_main(self):
        img, d = self._new_layer()
        self._centered_text(d, 6, "Swipe to choose mode", self.font_md)
        y = int(self.H * 0.60); s = 20
        left_x = int(self.W * 0.30)
        right_x = int(self.W * 0.70)
        self._arrow(d, x=left_x, y=y, size=s, direction="left")
        bbox = d.textbbox((0, 0), "Discard", font=self.font_sm)
        tw = bbox[2] - bbox[0]
        d.text((left_x - tw // 2, y + 18), "Discard", font=self.font_sm, fill=0)
        self._arrow(d, x=right_x, y=y, size=s, direction="right")
        bbox = d.textbbox((0, 0), "Check-in", font=self.font_sm)
        tw = bbox[2] - bbox[0]
        d.text((right_x - tw // 2, y + 18), "Check-in", font=self.font_sm, fill=0)
        self._push_partial(img)

    def _draw_mode(self, mode, frac):
        img, d = self._new_layer()
        title = {
            "discard": "Discard",
            "check_in": "Check-in",
            "opened": "Opened",
            "other": "Other",
            "expiry": "Checking expiry...",
        }.get(mode, mode or "--")
        self._centered_text(d, 6, title, self.font_big)
        line1 = "hold items"
        line2 = "1–2ft away from camera"
        bbox1 = d.textbbox((0, 0), line1, font=self.font_italic)
        bbox2 = d.textbbox((0, 0), line2, font=self.font_italic)
        tw1, th1 = bbox1[2] - bbox1[0], bbox1[3] - bbox1[1]
        tw2, th2 = bbox2[2] - bbox2[0], bbox2[3] - bbox2[1]
        gap = 4
        total_h = th1 + gap + th2
        y0 = (self.H - total_h) // 2
        d.text(((self.W - tw1) // 2, y0), line1, font=self.font_italic, fill=0)
        d.text(((self.W - tw2) // 2, y0 + th1 + gap), line2, font=self.font_italic, fill=0)

        # countdown bar
        bar_h = 8
        bar_y0 = self.H - bar_h - 4
        d.rectangle((0, bar_y0, self.W, bar_y0 + bar_h), outline=0, fill=255)
        d.rectangle((0, bar_y0, int(self.W * max(0.0, min(1.0, frac))), bar_y0 + bar_h), outline=0, fill=0)

        self._push_partial(img)

    def _draw_captured(self, mode, ok_text, frac):
        img, d = self._new_layer()
        banner = ok_text.strip()
        bbox = d.textbbox((0, 0), banner, font=self.font_big)
        tw = bbox[2] - bbox[0]; th = bbox[3] - bbox[1]
        x = (self.W - tw)//2; y = (self.H - th)//2

        d.text((x, y), banner, font=self.font_big, fill=0)

        # countdown bar
        bar_h = 8
        bar_y0 = self.H - bar_h - 4
        d.rectangle((0, bar_y0, self.W, bar_y0 + bar_h), outline=0, fill=255)
        d.rectangle((0, bar_y0, int(self.W * max(0.0, min(1.0, frac))), bar_y0 + bar_h), outline=0, fill=0)

        self._push_partial(img)

    def _draw_expiry(self):
        img, d = self._new_layer()
        self._centered_text(d, 6, "Log expiration date?", self.font_md)
        self._push_partial(img)

    def _arrow(self, draw, x, y, size=24, direction="left"):
        s = size
        if direction == "left":
            draw.polygon([(x-s, y), (x, y-s), (x, y+s)], outline=0, fill=0)
            draw.rectangle((x, y-4, x+s, y+4), outline=0, fill=0)
        elif direction == "right":
            draw.polygon([(x+s, y), (x, y-s), (x, y+s)], outline=0, fill=0)
            draw.rectangle((x-s, y-4, x, y+4), outline=0, fill=0)

# Singleton UI
EPD_UI = EpaperUI()

# ─────────────────────────────────────────────────────────────────────────────
# OpenAI (optional worker)
try:
    from openai import OpenAI
except Exception:
    OpenAI = None

OPENAI_MODEL   = os.getenv("OPENAI_MODEL", "gpt-5")
OPENAI_API_KEY = os.getenv("OPENAI_API_KEY", "")
work_q = queue.Queue(maxsize=4)
WORKER_ALIVE = False

def api_worker():
    global WORKER_ALIVE
    if OpenAI is None:
        print("[OpenAI] Worker not started: openai SDK not importable."); return
    if not OPENAI_API_KEY:
        print("[OpenAI] Worker not started: OPENAI_API_KEY is empty."); return
    if OPENAI_MODEL.startswith("gpt-5"):
        print("[OpenAI][WARN] gpt-5 with chat.completions may fail. Use Responses API or gpt-4o/4o-mini.")
    print(f"[OpenAI] Worker starting. model={OPENAI_MODEL}")
    client = OpenAI(api_key=OPENAI_API_KEY)
    WORKER_ALIVE = True
    while True:
        item = work_q.get()
        if item is None:
            print("[OpenAI] Worker shutting down."); break
        tag, jpeg_bytes = item
        try:
            b64 = base64.b64encode(jpeg_bytes).decode("ascii")
            if tag == "expiry":
                user_text = "This is a food item. The expiration date is shown. Extract the expiration or best-by date."
                system_text = "You read expiration dates from product photos. Respond with the date only."
            else:
                user_text = f"Identify the object. (mode={tag})"
                system_text = "You are an expert product identifier. Be concise."
            msgs = [
                {"role":"system","content":system_text},
                {"role":"user","content":[
                    {"type":"text","text":user_text},
                    {"type":"image_url","image_url":{"url":f"data:image/jpeg;base64,{b64}"}}
                ]},
            ]
            t0 = time.perf_counter()
            resp = client.chat.completions.create(model=OPENAI_MODEL, messages=msgs)
            dt_ms = (time.perf_counter() - t0) * 1000
            text = (resp.choices[0].message.content or "").strip()
            print(f"[OpenAI] ({tag}) {dt_ms:.0f} ms -> {text or '<empty>'}")
        except Exception as e:
            print(f"[OpenAI ERROR] tag='{tag}': {type(e).__name__}: {e}")
        finally:
            work_q.task_done()

def jpeg_bytes_from_rgb(rgb, quality=92):
    ok, jpg = cv2.imencode(".jpg", cv2.cvtColor(rgb, cv2.COLOR_RGB2BGR),
                           [int(cv2.IMWRITE_JPEG_QUALITY), int(quality)])
    return jpg.tobytes() if ok else None

def enqueue_openai(tag, rgb_frame):
    os.makedirs("captures", exist_ok=True)
    ts = datetime.datetime.now().strftime("%Y%m%d_%H%M%S_%f")
    path = f"captures/{tag}_{ts}.jpg"
    jpg = jpeg_bytes_from_rgb(rgb_frame, 92)
    if jpg is None:
        print(f"[enqueue] {tag}: JPEG encode failed"); return
    with open(path, "wb") as f:
        f.write(jpg)
    print(f"[enqueue] {tag}: saved {path} ({len(jpg)} bytes)")
    if not WORKER_ALIVE:
        print("[enqueue][WARN] OpenAI worker not running; skipping enqueue."); return
    try:
        work_q.put_nowait((tag, jpg))
        print(f"[enqueue] {tag}: enqueued. qsize={work_q.qsize()}")
    except queue.Full:
        print(f"[enqueue] {tag}: queue full, skipped")

threading.Thread(target=api_worker, daemon=True).start()
def q_watchdog():
    while True:
        time.sleep(5)
        print(f"[q-watch] alive={WORKER_ALIVE} qsize={work_q.qsize()}")
threading.Thread(target=q_watchdog, daemon=True).start()

EPD_UI.show_main()

# ─────────────────────────────────────────────────────────────────────────────
# Gesture + capture
FRAME_W, FRAME_H = 640, 480
LO_W, LO_H       = 192, 108

ROI_Y0, ROI_Y1 = 0.25, 0.75
ROI_X0, ROI_X1 = 0.25, 0.75

CROSS_L, CROSS_R = 0.12, 0.88
HYST = 0.02
L_ARM, L_FIRE = CROSS_L - HYST, CROSS_L + HYST
R_ARM, R_FIRE = CROSS_R + HYST, CROSS_R - HYST

CROSS_T, CROSS_B = 0.12, 0.88
T_ARM, T_FIRE = CROSS_T - HYST, CROSS_T + HYST
B_ARM, B_FIRE = CROSS_B + HYST, CROSS_B - HYST

COOLDOWN_S      = 0.12
ABSENCE_RESET_S = 0.10

SPAN_WINDOW_S = 0.28
SPAN_THR_X, VEL_THR_X = 0.45, 2.2
SPAN_THR_Y, VEL_THR_Y = 0.45, 2.2

ENERGY_MIN_FRAC = 0.015
SMOOTH_COLS, SMOOTH_ROWS = 5, 5
POOL_FRAMES = 3
HEADLESS = os.environ.get("DISPLAY", "") == ""

CAPTURE_COOLDOWN_S = 2.5
last_capture_t = 0.0
countdown_last_sec = -1
EXPIRY_TIMEOUT_S = 5.0

# Stability / thresholds
WAIT_AFTER_SWIPE_S   = 1.0
STABILITY_WINDOW_FR  = 12
MOTION_EMA_ALPHA     = 0.25              # single source of truth

PRESENCE_LAPLACE_MIN  = 10.0
PRESENCE_LAPLACE_GAIN = 1.35
MAX_LAPLACE_THR       = 95.0
LAPLACE_MARGIN        = 3.0

MOTION_THR_SCALE = 1.5
MOTION_THR_FLOOR = 0.004
MAX_MOTION_THR   = 0.040

STEADY_OVERRIDE_AFTER_S = 2.8            # safety valve

ARM_TIMEOUT_S    = 8.0
ENTER_RELAX      = 1.00
EXIT_RELAX       = 1.20
MIN_STABLE_S     = 0.50
CONFIRM_FR       = 2

stable_since = None
confirm_left = 0
presence_dwell_start = None

CLEAR_LAPLACE_FRAC = 0.75
CLEAR_WINDOW_FR    = 10
MIN_CLEAR_S        = 1.2
PRESENCE_DWELL_S   = 0.60
need_clear  = False
clear_count = 0

# Helpers
def y_plane(yuv):
    if yuv.ndim == 2:  return yuv[:LO_H, :LO_W]
    if yuv.ndim == 3:  return yuv[:, :, 0]
    raise ValueError(f"Unexpected lores shape {yuv.shape}")

def smooth1d(v, k):
    if k <= 0: return v
    ksz = 2*k + 1
    return np.convolve(v, np.ones(ksz, np.float32)/ksz, mode="same")

def laplacian_sharpness(gray_u8):
    return cv2.Laplacian(gray_u8, cv2.CV_64F).var()

def center_laplacian(bgr):
    h, w = bgr.shape[:2]
    cx0, cy0 = int(0.25*w), int(0.25*h)
    cx1, cy1 = int(0.75*w), int(0.75*h)
    crop = cv2.cvtColor(bgr[cy0:cy1, cx0:cx1], cv2.COLOR_BGR2GRAY)
    return laplacian_sharpness(crop)

# Camera
picam2 = Picamera2()
video_cfg = picam2.create_video_configuration(
    main={"format":"RGB888","size":(FRAME_W, FRAME_H)},
    lores={"format":"YUV420","size":(LO_W, LO_H)},
    display="main",
)
STILL_W, STILL_H = 2304, 1296
still_cfg = picam2.create_still_configuration(
    main={"format":"RGB888","size":(STILL_W, STILL_H)}, display=None,
)
picam2.configure(video_cfg)
try:
    picam2.set_controls({
        "AeEnable": True, "AwbEnable": True,
        "AfMode": 2,
        "FrameDurationLimits": (10000, 10000),
        "AnalogueGain": 12.0,
    })
except Exception:
    pass
picam2.start()
cam_lock = threading.Lock()

def capture_high_quality(tag: str):
    with cam_lock:
        try:
            try:
                picam2.set_controls({"AfMode": 1}); picam2.set_controls({"AfTrigger": 1})
            except Exception:
                picam2.set_controls({"AfMode": 2})
            picam2.switch_mode(still_cfg)
            time.sleep(0.22)
            frames, scores = [], []
            for _ in range(4):
                arr = picam2.capture_array("main")
                gray = cv2.cvtColor(arr, cv2.COLOR_RGB2GRAY)
                frames.append(arr)
                scores.append(laplacian_sharpness(gray))
                time.sleep(0.05)
            best = frames[int(np.argmax(scores))]
            print(f"[{tag}] sharpness: {[round(s,1) for s in scores]}")
            enqueue_openai(tag, best)
        except Exception as e:
            print(f"[{tag}] capture error: {e}")
        finally:
            try:
                picam2.switch_mode(video_cfg)
                picam2.set_controls({
                    "AeEnable": True, "AwbEnable": True,
                    "AfMode": 2,
                    "FrameDurationLimits": (10000, 10000),
                    "AnalogueGain": 12.0,
                })
            except Exception:
                pass

def start_capture_thread(tag):
    threading.Thread(target=capture_high_quality, args=(tag,), daemon=True).start()

# State
prev_lo_blur = None
mask_pool = collections.deque(maxlen=POOL_FRAMES)
trace_x, trace_y = collections.deque(), collections.deque()
state_x = state_y = "IDLE"
last_fire = 0.0
last_seen_t_x = last_seen_t_y = 0.0

y0, y1 = int(ROI_Y0 * LO_H), int(ROI_Y1 * LO_H)
x0, x1 = int(ROI_X0 * LO_W), int(ROI_X1 * LO_W)

MODE_MAP = {
    "SWIPE_RIGHT": "check_in",
    "SWIPE_LEFT":  "discard",
    "SWIPE_UP":    "opened",
    "SWIPE_DOWN":  "other",
}
current_mode = None
armed = False
arm_time = 0.0
stable_count = 0
awaiting_expiry = False
<<<<<<< HEAD
expiry_prompt_time = 0.0
=======
>>>>>>> bc1a3404

motion_ema = None
motion_thr_dyn = MOTION_THR_FLOOR
lap_baseline = 0.0
lap_thr_dyn  = PRESENCE_LAPLACE_MIN

FLIP_X = True
FLIP_Y = False

def set_mode_from(gesture: str, now_ts: float, bgr_for_baseline=None):
    global current_mode, armed, arm_time, stable_count
    global motion_thr_dyn, lap_baseline, lap_thr_dyn
    global need_clear, stable_since, confirm_left, presence_dwell_start
<<<<<<< HEAD
    global countdown_last_sec, awaiting_expiry, expiry_prompt_time
=======
    global countdown_last_sec, awaiting_expiry
>>>>>>> bc1a3404

    m = MODE_MAP.get(gesture)
    if not m: return
    current_mode = m
    armed = True
    need_clear = False
    awaiting_expiry = False
    arm_time = now_ts
    expiry_prompt_time = 0.0
    countdown_last_sec = -1
    stable_count = 0
    stable_since = None
    confirm_left = 0
    presence_dwell_start = None

    if bgr_for_baseline is not None:
        lap_baseline = center_laplacian(bgr_for_baseline)
        lap_thr_dyn  = max(PRESENCE_LAPLACE_MIN, lap_baseline * PRESENCE_LAPLACE_GAIN)
        lap_thr_dyn  = min(lap_thr_dyn, MAX_LAPLACE_THR)
    else:
        lap_baseline = 0.0
        lap_thr_dyn  = PRESENCE_LAPLACE_MIN

    print(f"[mode] {current_mode} (armed)  lap_base={lap_baseline:.1f}  lap_thr={lap_thr_dyn:.1f}")

try:
    while True:
        now = time.time()

        if not cam_lock.acquire(blocking=False):
            time.sleep(0.005); continue
        try:
            lo  = y_plane(picam2.capture_array("lores"))
            rgb = picam2.capture_array("main")
        finally:
            cam_lock.release()

        bgr = cv2.cvtColor(rgb, cv2.COLOR_RGB2BGR)
        dbg = bgr.copy()

        x_norm = y_norm = None
        lo_blur = cv2.GaussianBlur(lo, (3,3), 0)

        if prev_lo_blur is not None:
            diff = cv2.absdiff(lo_blur, prev_lo_blur)
            mask_pool.append(diff)
            pooled = mask_pool[0]
            for i in range(1, len(mask_pool)):
                pooled = cv2.bitwise_or(pooled, mask_pool[i])

            band_h = pooled[y0:y1, :]
            col = band_h.astype(np.float32).sum(axis=0)
            if col.sum() >= ENERGY_MIN_FRAC * (255.0 * (y1 - y0) * LO_W):
                col_s = smooth1d(col, SMOOTH_COLS//2)
                xs = np.arange(LO_W, dtype=np.float32)
                wsum = col_s.sum()
                if wsum > 1e-3:
                    cx_raw = float((col_s * xs).sum() / wsum) / LO_W
                    x_norm = (1.0 - cx_raw) if FLIP_X else cx_raw
                    bar = (col_s / (col_s.max()+1e-6) * 255.0).astype(np.uint8)
                    if FLIP_X: bar = bar[::-1]
                    dbg[0:40, 0:FRAME_W] = cv2.resize(cv2.cvtColor(np.tile(bar, (40, 1)), cv2.COLOR_GRAY2BGR),(FRAME_W, 40))
                    cv2.line(dbg, (int(x_norm*FRAME_W), 40), (int(x_norm*FRAME_W), 70), (255,255,255), 2)

            band_v = pooled[:, x0:x1]
            row = band_v.astype(np.float32).sum(axis=1)
            if row.sum() >= ENERGY_MIN_FRAC * (255.0 * (x1 - x0) * LO_H):
                row_s = smooth1d(row, SMOOTH_ROWS//2)
                ys = np.arange(LO_H, dtype=np.float32)
                wsum = row_s.sum()
                if wsum > 1e-3:
                    cy_raw = float((row_s * ys).sum() / wsum) / LO_H
                    y_norm = (1.0 - cy_raw) if FLIP_Y else cy_raw
                    barv = (row_s / (row_s.max()+1e-6) * 255.0).astype(np.uint8)
                    barv = np.tile(barv[:, None], (1, 40))
                    if FLIP_Y: barv = barv[::-1, :]
                    barv = cv2.cvtColor(barv, cv2.COLOR_GRAY2BGR)
                    barv = cv2.resize(barv, (40, FRAME_H))
                    dbg[0:FRAME_H, FRAME_W-40:FRAME_W] = barv
                    cv2.line(dbg, (FRAME_W-40, int(y_norm*FRAME_H)), (FRAME_W, int(y_norm*FRAME_H)), (255,255,255), 2)

            # Motion in central band
            center_band = pooled[int(LO_H*0.20):int(LO_H*0.80), int(LO_W*0.20):int(LO_W*0.80)]
            motion_now = float(center_band.sum()) / (255.0 * center_band.size)
            motion_ema = motion_now if motion_ema is None else (MOTION_EMA_ALPHA * motion_now + (1.0 - MOTION_EMA_ALPHA) * motion_ema)

            # HUD motion bar
            m_norm = np.clip(motion_ema / 0.02, 0.0, 1.0)
            cv2.rectangle(dbg, (20, 50), (20 + int(200*(1.0 - m_norm)), 65), (255,255,255), -1)
            cv2.putText(dbg, f"MOTION ema={motion_ema:.4f} thr={motion_thr_dyn:.4f}", (230, 65), cv2.FONT_HERSHEY_SIMPLEX, 0.5, (255,255,255), 2)

        prev_lo_blur = lo_blur

        # Maintain traces
        now_ts = now
        while trace_x and (now - trace_x[0][0]) > SPAN_WINDOW_S: trace_x.popleft()
        while trace_y and (now - trace_y[0][0]) > SPAN_WINDOW_S: trace_y.popleft()
        if x_norm is not None: trace_x.append((now, x_norm)); last_seen_t_x = now
        if y_norm is not None: trace_y.append((now, y_norm)); last_seen_t_y = now

        span_x = vel_x = 0.0
        if len(trace_x) >= 2:
            xs = [p[1] for p in trace_x]; ts = [p[0] for p in trace_x]
            span_x = max(xs) - min(xs); dt = max(1e-3, ts[-1]-ts[0]); vel_x = (xs[-1]-xs[0])/dt
        span_y = vel_y = 0.0
        if len(trace_y) >= 2:
            ys = [p[1] for p in trace_y]; ts2 = [p[0] for p in trace_y]
            span_y = max(ys) - min(ys); dt2 = max(1e-3, ts2[-1]-ts2[0]); vel_y = (ys[-1]-ys[0])/dt2

        # Mode setting
        gesture_text = ""
        can_fire = (now - last_fire) > COOLDOWN_S

        def set_mode_and_seed(gesture: str):
            global motion_thr_dyn
            ema = (motion_ema if motion_ema is not None else MOTION_THR_FLOOR)
            motion_thr_dyn = max(MOTION_THR_FLOOR, min(MAX_MOTION_THR, ema * MOTION_THR_SCALE))
            set_mode_from(gesture, now_ts, bgr_for_baseline=bgr)
            EPD_UI.show_mode_prompt(current_mode, 1.0)
            cv2.putText(dbg, "ARMED", (20, 95), cv2.FONT_HERSHEY_SIMPLEX, 0.7, (255,255,255), 2)

        if x_norm is not None:
            if state_x == "IDLE":
                if x_norm <= L_ARM: state_x = "ARM_RIGHT"
                elif x_norm >= R_ARM: state_x = "ARM_LEFT"
            if can_fire:
                if state_x == "ARM_RIGHT" and x_norm >= R_FIRE:
                    gesture_text = "SWIPE_RIGHT"; last_fire = now; state_x = "IDLE"; trace_x.clear()
                    print("SWIPE_RIGHT"); set_mode_and_seed("SWIPE_RIGHT")
                elif state_x == "ARM_LEFT" and x_norm <= L_FIRE:
                    gesture_text = "SWIPE_LEFT";  last_fire = now; state_x = "IDLE"; trace_x.clear()
                    print("SWIPE_LEFT");  set_mode_and_seed("SWIPE_LEFT")
        else:
            if state_x != "IDLE" and (now - last_seen_t_x) > ABSENCE_RESET_S: state_x = "IDLE"

        if y_norm is not None and gesture_text == "":
            if state_y == "IDLE":
                if y_norm <= T_ARM: state_y = "ARM_DOWN"
                elif y_norm >= B_ARM: state_y = "ARM_UP"
            if can_fire:
                if state_y == "ARM_DOWN" and y_norm >= B_FIRE:
                    gesture_text = "SWIPE_DOWN"; last_fire = now; state_y = "IDLE"; trace_y.clear()
                    print("SWIPE_DOWN"); set_mode_and_seed("SWIPE_DOWN")
                elif state_y == "ARM_UP" and y_norm <= T_FIRE:
                    gesture_text = "SWIPE_UP";   last_fire = now; state_y = "IDLE"; trace_y.clear()
                    print("SWIPE_UP");   set_mode_and_seed("SWIPE_UP")
        else:
            if state_y != "IDLE" and (now - last_seen_t_y) > ABSENCE_RESET_S: state_y = "IDLE"

        if can_fire and gesture_text == "" and span_x >= SPAN_THR_X and abs(vel_x) >= VEL_THR_X:
            g = "SWIPE_RIGHT" if vel_x > 0 else "SWIPE_LEFT"
            print(f"{g} (span/vel)"); set_mode_and_seed(g); last_fire = now; state_x = "IDLE"; trace_x.clear()

        # Expiration prompt timeout
        if awaiting_expiry and (now - expiry_prompt_time) > EXPIRY_WAIT_S:
            awaiting_expiry = False
            need_clear = True
            armed = False
            clear_count = 0
            print("[expiry] timeout; awaiting item removal")

        # ---------------------------
        # Armed: wait-for-stability
        # ---------------------------
        if armed:
            total = EXPIRY_TIMEOUT_S if awaiting_expiry else ARM_TIMEOUT_S
            remaining = max(0.0, total - (now - arm_time))
            if (now - last_capture_t) < CAPTURE_COOLDOWN_S:
                stable_count = 0
                presence_dwell_start = None
            elif (now - arm_time) > total:
                if awaiting_expiry:
                    print("[expiry] timeout; awaiting item removal")
                    awaiting_expiry = False
                    need_clear = True
                    armed = False
                    clear_count = 0
                    last_capture_t = now
                    stable_count = 0
                    stable_since = None
                    confirm_left = 0
                    presence_dwell_start = None
                    countdown_last_sec = -1
                    EPD_UI.show_captured("expiry", "NO EXPIRY", 1.0)
                else:
                    print("[mode] timeout; disarming without capture")
                    EPD_UI.show_timeout()
                    armed = False
                    presence_dwell_start = None
                    countdown_last_sec = -1
            elif (now - arm_time) < WAIT_AFTER_SWIPE_S:
                stable_count = 0
                presence_dwell_start = None
            else:
                # update countdown bar roughly each second
                if (now - last_capture_t) > 0.5:
                    sec = int(remaining)
                    if sec != countdown_last_sec:
                        countdown_last_sec = sec
                        display_mode = "expiry" if awaiting_expiry else current_mode
                        EPD_UI.show_mode_prompt(display_mode, remaining / total)

                lap_c = center_laplacian(bgr)
                thr_enter = motion_thr_dyn * ENTER_RELAX
                thr_exit  = motion_thr_dyn * EXIT_RELAX

                sharp_enough = (lap_c >= (lap_thr_dyn + LAPLACE_MARGIN))
                below_enter  = (motion_ema is not None) and (motion_ema < thr_enter)
                above_exit   = (motion_ema is not None) and (motion_ema > thr_exit)

                # Presence dwell: start timing only when BOTH gates are met
                if below_enter and sharp_enough:
                    if presence_dwell_start is None:
                        presence_dwell_start = now
                else:
                    presence_dwell_start = None

                # Safety valve (optional): very steady for a while → let sharpness slide
                if (not sharp_enough) and below_enter and (now - arm_time) > STEADY_OVERRIDE_AFTER_S:
                    sharp_enough = True
                    if presence_dwell_start is None:
                        presence_dwell_start = now  # begin dwell from now
                    print("[stable?] overriding sharpness due to sustained steadiness")

                # Debug
                if int(time.time() * 5) % 5 == 0:
                    print(f"[stable?] mo={motion_ema:.4f} < {thr_enter:.4f} lap={lap_c:.1f} >= {lap_thr_dyn+LAPLACE_MARGIN:.1f} "
                          f"dwell={(0 if presence_dwell_start is None else now-presence_dwell_start):.2f}/{PRESENCE_DWELL_S:.2f}")

                if above_exit or not sharp_enough:
                    stable_count = 0
                    stable_since = None
                    confirm_left = 0
                else:
                    if below_enter and sharp_enough and presence_dwell_start and (now - presence_dwell_start) >= PRESENCE_DWELL_S:
                        # classic frame-count requirement too
                        stable_count += 1
                        if stable_since is None:
                            stable_since = now
                        if (now - stable_since) >= MIN_STABLE_S and stable_count >= STABILITY_WINDOW_FR:
                            if confirm_left == 0:
                                confirm_left = CONFIRM_FR
                            else:
                                confirm_left -= 1
                                if confirm_left == 0:
                                    tag = "expiry" if awaiting_expiry else (current_mode or "unknown_mode")
                                    print(f"[mode] stable -> capturing ({tag})  mo={motion_ema:.4f}/{motion_thr_dyn:.4f} lap={lap_c:.1f}/{lap_thr_dyn+LAPLACE_MARGIN:.1f}")
                                    start_capture_thread(tag)
                                    if tag == "check_in":
                                        msg = "\u2713 CHECKED IN!"
                                    elif tag == "expiry":
                                        msg = "EXPIRY SAVED"
                                    else:
                                        msg = "\u2717 DISCARDED!"
                                    EPD_UI.show_captured(tag, msg, 1.0)
                                    last_capture_t = now
                                    arm_time = now
                                    stable_count = 0
                                    stable_since = None
                                    presence_dwell_start = None
                                    if awaiting_expiry:
                                        awaiting_expiry = False
                                        need_clear = True
                                        armed = False
                                        clear_count = 0
                                        print("[expiry] captured; waiting for item removal")
                                    elif tag == "check_in":
                                        awaiting_expiry = True
<<<<<<< HEAD
                                        expiry_prompt_time = now
=======
>>>>>>> bc1a3404
                                        armed = True
                                        need_clear = False
                                        clear_count = 0
                                        countdown_last_sec = -1
                                        EPD_UI.show_mode_prompt("expiry", 1.0)
                                        print("[expiry] checking for expiration date")
                                    else:
                                        need_clear = True
                                        armed = False
                                        clear_count = 0
                                        print("[mode] captured; waiting for item removal to re-arm")

        # Re-arm when item is removed (center detail low for a few frames + min time)
        if need_clear or awaiting_expiry:
            lap_c = center_laplacian(bgr)
            clear_thr = max(PRESENCE_LAPLACE_MIN * 0.8, lap_thr_dyn * CLEAR_LAPLACE_FRAC)
            if lap_c < clear_thr:
                clear_count += 1
            else:
                clear_count = 0

            ready_by_time = (now - last_capture_t) >= MIN_CLEAR_S
            if ready_by_time and clear_count >= CLEAR_WINDOW_FR:
                if awaiting_expiry:
                    awaiting_expiry = False
                    armed = True
                    arm_time = now
                    countdown_last_sec = -1
                    presence_dwell_start = None
                    clear_count = 0
                    print("[expiry] item removed; re-armed")
                    if current_mode:
                        EPD_UI.show_mode_prompt(current_mode, 1.0)
                else:
                    need_clear = False
                    armed = True
                    arm_time = now
                    countdown_last_sec = -1
                    presence_dwell_start = None
                    print("[mode] scene cleared; re-armed")
                    if current_mode:
                        EPD_UI.show_mode_prompt(current_mode, 1.0)

            cv2.putText(dbg, "REMOVE ITEM", (20, 140), cv2.FONT_HERSHEY_SIMPLEX, 0.8, (255,255,255), 2)

        # HUD
        cv2.line(dbg, (int(CROSS_L*FRAME_W), 0), (int(CROSS_L*FRAME_W), FRAME_H), (255,255,255), 1)
        cv2.line(dbg, (int(CROSS_R*FRAME_W), 0), (int(CROSS_R*FRAME_W), FRAME_H), (255,255,255), 1)
        cv2.rectangle(dbg, (0, int(ROI_Y0*FRAME_H)), (FRAME_W, int(ROI_Y1*FRAME_H)), (255,255,255), 1)
        cv2.line(dbg, (0, int(CROSS_T*FRAME_H)), (FRAME_W, int(CROSS_T*FRAME_H)), (255,255,255), 1)
        cv2.line(dbg, (0, int(CROSS_B*FRAME_H)), (FRAME_W, int(CROSS_B*FRAME_H)), (255,255,255), 1)
        cv2.rectangle(dbg, (int(ROI_X0*FRAME_W), 0), (int(ROI_X1*FRAME_W), FRAME_H), (255,255,255), 1)

        mode_txt = current_mode if current_mode else "--"
        cv2.putText(dbg, f"MODE: {mode_txt}", (20, 30), cv2.FONT_HERSHEY_SIMPLEX, 0.8, (255,255,255), 2)
        if gesture_text:
            cv2.putText(dbg, gesture_text, (20, 165), cv2.FONT_HERSHEY_SIMPLEX, 1.0, (255,255,255), 2)

        if not HEADLESS:
            cv2.imshow("Swipe -> Mode -> Stable capture (adaptive)", dbg)
            if cv2.waitKey(1) & 0xFF == 27:
                break
        else:
            time.sleep(0.002)

finally:
    try:
        picam2.stop()
    except Exception:
        pass
    if not HEADLESS:
        cv2.destroyAllWindows()
    try:
        work_q.put_nowait(None)
    except queue.Full:
        pass<|MERGE_RESOLUTION|>--- conflicted
+++ resolved
@@ -565,10 +565,8 @@
 arm_time = 0.0
 stable_count = 0
 awaiting_expiry = False
-<<<<<<< HEAD
 expiry_prompt_time = 0.0
-=======
->>>>>>> bc1a3404
+
 
 motion_ema = None
 motion_thr_dyn = MOTION_THR_FLOOR
@@ -582,11 +580,7 @@
     global current_mode, armed, arm_time, stable_count
     global motion_thr_dyn, lap_baseline, lap_thr_dyn
     global need_clear, stable_since, confirm_left, presence_dwell_start
-<<<<<<< HEAD
     global countdown_last_sec, awaiting_expiry, expiry_prompt_time
-=======
-    global countdown_last_sec, awaiting_expiry
->>>>>>> bc1a3404
 
     m = MODE_MAP.get(gesture)
     if not m: return
@@ -855,10 +849,7 @@
                                         print("[expiry] captured; waiting for item removal")
                                     elif tag == "check_in":
                                         awaiting_expiry = True
-<<<<<<< HEAD
                                         expiry_prompt_time = now
-=======
->>>>>>> bc1a3404
                                         armed = True
                                         need_clear = False
                                         clear_count = 0
