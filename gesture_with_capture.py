--- conflicted
+++ resolved
@@ -836,10 +836,7 @@
         lap_baseline = 0.0
     lap_thr_dyn = max(PRESENCE_LAPLACE_MIN, lap_baseline + LAPLACE_MARGIN)
     lap_thr_dyn = min(lap_thr_dyn, MAX_LAPLACE_THR)
-<<<<<<< HEAD
     lap_low_dyn = max(0.0, lap_baseline - LAPLACE_MARGIN)
-=======
->>>>>>> d21423be
 
     print(f"[mode] {current_mode} (armed)  lap_base={lap_baseline:.1f}  lap_hi={lap_thr_dyn:.1f}  lap_lo={lap_low_dyn:.1f}")
 
@@ -1082,12 +1079,7 @@
                 motion_relax = EXPIRY_MOTION_RELAX if awaiting_expiry else 1.0
                 thr_enter = motion_thr_dyn * ENTER_RELAX * motion_relax
                 thr_exit  = motion_thr_dyn * EXIT_RELAX * motion_relax
-
-<<<<<<< HEAD
                 sharp_enough = (lap_c >= lap_thr_dyn) or (lap_c <= lap_low_dyn)
-=======
-                sharp_enough = (lap_c >= lap_thr_dyn)
->>>>>>> d21423be
                 below_enter  = (motion_ema is not None) and (motion_ema < thr_enter)
                 above_exit   = (motion_ema is not None) and (motion_ema > thr_exit)
 
@@ -1109,11 +1101,7 @@
                 # Debug
                 if int(time.time() * 5) % 5 == 0:
                     print(
-<<<<<<< HEAD
                         f"[stable?] mo={motion_ema:.4f} < {thr_enter:.4f} lap={lap_c:.1f} in [{lap_low_dyn:.1f},{lap_thr_dyn:.1f}]? "
-=======
-                        f"[stable?] mo={motion_ema:.4f} < {thr_enter:.4f} lap={lap_c:.1f} >= {lap_thr_dyn:.1f} "
->>>>>>> d21423be
                         f"dwell={(0 if presence_dwell_start is None else now-presence_dwell_start):.2f}/{PRESENCE_DWELL_S:.2f}"
                     )
 
